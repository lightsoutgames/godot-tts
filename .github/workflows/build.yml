name: Build

on:
  push:
    branches: [ master ]
  pull_request:
    branches: [ master ]

jobs:

  build_linux:
    name: Build Linux
    runs-on: ubuntu-latest
    steps:
    - uses: actions/checkout@v2
    - run: |
        sudo apt-get update
        sudo apt-get install -y libspeechd-dev
        cargo build --release

  build_windows:
    name: Build Windows
    runs-on: windows-latest
    steps:
    - uses: actions/checkout@v2
    - run: |
        choco install -y llvm
<<<<<<< HEAD
        cargo build --release --verbose

  build_android:
    name: Build Android
    runs-on: ubuntu-latest
    steps:
    - uses: actions/checkout@v2
    - run: |
        ./gradlew assemble
=======
        cargo build --release

  build_macos:
    name: Build MacOS
    runs-on: macos-latest
    steps:
    - uses: actions/checkout@v2
    - run: |
        cargo build --release
>>>>>>> 6fd18b0d
<|MERGE_RESOLUTION|>--- conflicted
+++ resolved
@@ -2,47 +2,42 @@
 
 on:
   push:
-    branches: [ master ]
+    branches: [master]
   pull_request:
-    branches: [ master ]
+    branches: [master]
 
 jobs:
-
   build_linux:
     name: Build Linux
     runs-on: ubuntu-latest
     steps:
-    - uses: actions/checkout@v2
-    - run: |
-        sudo apt-get update
-        sudo apt-get install -y libspeechd-dev
-        cargo build --release
+      - uses: actions/checkout@v2
+      - run: |
+          sudo apt-get update
+          sudo apt-get install -y libspeechd-dev
+          cargo build --release
 
   build_windows:
     name: Build Windows
     runs-on: windows-latest
     steps:
-    - uses: actions/checkout@v2
-    - run: |
-        choco install -y llvm
-<<<<<<< HEAD
-        cargo build --release --verbose
+      - uses: actions/checkout@v2
+      - run: |
+          choco install -y llvm
+          cargo build --release
+
+  build_macos:
+    name: Build MacOS
+    runs-on: macos-latest
+    steps:
+      - uses: actions/checkout@v2
+      - run: |
+          cargo build --release
 
   build_android:
     name: Build Android
     runs-on: ubuntu-latest
     steps:
-    - uses: actions/checkout@v2
-    - run: |
-        ./gradlew assemble
-=======
-        cargo build --release
-
-  build_macos:
-    name: Build MacOS
-    runs-on: macos-latest
-    steps:
-    - uses: actions/checkout@v2
-    - run: |
-        cargo build --release
->>>>>>> 6fd18b0d
+      - uses: actions/checkout@v2
+      - run: |
+          ./gradlew assemble