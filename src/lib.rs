use std::sync::mpsc::{channel, Receiver};

use gdnative::prelude::*;
use tts::{Features, Tts, UtteranceId};

#[derive(NativeClass)]
struct Utterance(pub(crate) Option<UtteranceId>);

#[methods]
impl Utterance {
    fn new(_owner: &Reference) -> Self {
        Self(None)
    }
}

#[allow(clippy::enum_variant_names)]
enum Msg {
    UtteranceBegin(UtteranceId),
    UtteranceEnd(UtteranceId),
    UtteranceStop(UtteranceId),
}

#[allow(clippy::upper_case_acronyms)]
#[derive(NativeClass)]
#[inherit(Node)]
#[register_with(Self::register)]
struct TTS(Tts, Receiver<Msg>);

#[methods]
impl TTS {
    fn new(owner: &Node) -> Self {
        owner.set_pause_mode(2);
        let tts = Tts::default().expect("Failed to initialize TTS");
        let (tx, rx) = channel();
        let Features {
            utterance_callbacks,
            ..
        } = tts.supported_features();
        if utterance_callbacks {
            let tx_end = tx.clone();
            let tx_stop = tx.clone();
            tts.on_utterance_begin(Some(Box::new(move |utterance| {
                tx.send(Msg::UtteranceBegin(utterance))
                    .expect("Failed to send UtteranceBegin");
            })))
            .expect("Failed to set utterance_begin callback");
            tts.on_utterance_end(Some(Box::new(move |utterance| {
                tx_end
                    .send(Msg::UtteranceEnd(utterance))
                    .expect("Failed to send UtteranceEnd");
            })))
            .expect("Failed to set utterance_end callback");
            tts.on_utterance_stop(Some(Box::new(move |utterance| {
                tx_stop
                    .send(Msg::UtteranceStop(utterance))
                    .expect("Failed to send UtteranceStop");
            })))
            .expect("Failed to set utterance_stop callback");
        }
        Self(tts, rx)
    }

    fn register(builder: &ClassBuilder<Self>) {
        builder
<<<<<<< HEAD
            .add_property("volume")
            .with_getter(|this: &TTS, _| match this.0.get_volume() {
                Ok(volume) => volume,
                _ => 0.,
            })
            .with_setter(|this: &mut TTS, _, v: f32| {
                let Features {
                    volume: volume_supported,
                    ..
                } = this.0.supported_features();
                if volume_supported {
                    let mut v = v;
                    if v < this.0.min_volume() {
                        v = this.0.min_volume();
                    } else if v > this.0.max_volume() {
                        v = this.0.max_volume();
                    }
                    this.0.set_volume(v).expect("Failed to set volume");
                }
            })
            .done();
        builder
            .add_property("min_volume")
            .with_getter(|this: &TTS, _| {
                let Features {
                    volume: volume_supported,
                    ..
                } = this.0.supported_features();
                if volume_supported {
                    this.0.min_volume()
                } else {
                    0.
                }
            })
            .done();
        builder
            .add_property("max_volume")
            .with_getter(|this: &TTS, _| {
                let Features {
                    volume: volume_supported,
                    ..
                } = this.0.supported_features();
                if volume_supported {
                    this.0.max_volume()
                } else {
                    0.
                }
            })
            .done();
        builder
            .add_property("normal_volume")
            .with_getter(|this: &TTS, _| {
                let Features {
                    volume: volume_supported,
                    ..
                } = this.0.supported_features();
                if volume_supported {
                    this.0.normal_volume()
                } else {
                    0.
                }
            })
            .done();
        builder
            .add_property("rate")
=======
            .property("rate")
>>>>>>> 5abf6317
            .with_getter(|this: &TTS, _| match this.0.get_rate() {
                Ok(rate) => rate,
                _ => 0.,
            })
            .with_setter(|this: &mut TTS, _, v: f32| {
                let Features {
                    rate: rate_supported,
                    ..
                } = this.0.supported_features();
                if rate_supported {
                    let mut v = v;
                    if v < this.0.min_rate() {
                        v = this.0.min_rate();
                    } else if v > this.0.max_rate() {
                        v = this.0.max_rate();
                    }
                    this.0.set_rate(v).expect("Failed to set rate");
                }
            })
            .done();
        builder
            .property("min_rate")
            .with_getter(|this: &TTS, _| {
                let Features {
                    rate: rate_supported,
                    ..
                } = this.0.supported_features();
                if rate_supported {
                    this.0.min_rate()
                } else {
                    0.
                }
            })
            .done();
        builder
            .property("max_rate")
            .with_getter(|this: &TTS, _| {
                let Features {
                    rate: rate_supported,
                    ..
                } = this.0.supported_features();
                if rate_supported {
                    this.0.max_rate()
                } else {
                    0.
                }
            })
            .done();
        builder
            .property("normal_rate")
            .with_getter(|this: &TTS, _| {
                let Features {
                    rate: rate_supported,
                    ..
                } = this.0.supported_features();
                if rate_supported {
                    this.0.normal_rate()
                } else {
                    0.
                }
            })
            .done();
        builder
            .property("can_detect_screen_reader")
            .with_getter(|_: &TTS, _| cfg!(windows))
            .done();
        builder
            .property("has_screen_reader")
            .with_getter(|_, _| Tts::screen_reader_available())
            .done();
        builder
            .property("can_detect_is_speaking")
            .with_getter(|this: &TTS, _| {
                let Features {
                    is_speaking: is_speaking_supported,
                    ..
                } = this.0.supported_features();
                is_speaking_supported
            })
            .done();
        builder
            .property("is_speaking")
            .with_getter(|this: &TTS, _| {
                let Features {
                    is_speaking: is_speaking_supported,
                    ..
                } = this.0.supported_features();
                if is_speaking_supported {
                    this.0
                        .is_speaking()
                        .expect("Failed to determine if speaking")
                } else {
                    false
                }
            })
            .done();
        builder
            .signal("utterance_begin")
            .with_param_custom(SignalParam {
                name: "utterance".into(),
                default: Variant::default(),
                export_info: ExportInfo::new(VariantType::Object),
                usage: PropertyUsage::DEFAULT,
            })
            .done();
        builder
            .signal("utterance_end")
            .with_param_custom(SignalParam {
                name: "utterance".into(),
                default: Variant::default(),
                export_info: ExportInfo::new(VariantType::Object),
                usage: PropertyUsage::DEFAULT,
            })
            .done();
        builder
            .signal("utterance_stop")
            .with_param_custom(SignalParam {
                name: "utterance".into(),
                default: Variant::default(),
                export_info: ExportInfo::new(VariantType::Object),
                usage: PropertyUsage::DEFAULT,
            })
            .done();
    }

    #[method]
    fn speak(&mut self, message: String, interrupt: bool) -> Variant {
        if let Ok(id) = self.0.speak(message, interrupt) {
            let utterance: Instance<Utterance, Unique> = Instance::new();
            if id.is_some() {
                utterance
                    .map_mut(|u, _| u.0 = id)
                    .expect("Failed to set utterance ID");
            }
            utterance.owned_to_variant()
        } else {
            Variant::default()
        }
    }

    #[method]
    fn stop(&mut self) {
        self.0.stop().expect("Failed to stop");
    }

    #[method]
    fn is_rate_supported(&mut self) -> bool {
        let Features {
            rate: rate_supported,
            ..
        } = self.0.supported_features();
        rate_supported
    }

    #[method]
    fn are_utterance_callbacks_supported(&mut self) -> bool {
        let Features {
            utterance_callbacks: supported,
            ..
        } = self.0.supported_features();
        supported
    }

    #[method]
    fn _process(&mut self, #[base] base: &Node, _delta: f32) {
        if let Ok(msg) = self.1.try_recv() {
            match msg {
                Msg::UtteranceBegin(utterance_id) => {
                    let utterance: Instance<Utterance, Unique> = Instance::new();
                    utterance
                        .map_mut(|u, _| u.0 = Some(utterance_id))
                        .expect("Failed to set utterance ID");
                    base.emit_signal("utterance_begin", &[utterance.owned_to_variant()]);
                }
                Msg::UtteranceEnd(utterance_id) => {
                    let utterance: Instance<Utterance, Unique> = Instance::new();
                    utterance
                        .map_mut(|u, _| u.0 = Some(utterance_id))
                        .expect("Failed to set utterance ID");
                    base.emit_signal("utterance_end", &[utterance.owned_to_variant()]);
                }
                Msg::UtteranceStop(utterance_id) => {
                    let utterance: Instance<Utterance, Unique> = Instance::new();
                    utterance
                        .map_mut(|u, _| u.0 = Some(utterance_id))
                        .expect("Failed to set utterance ID");
                    base.emit_signal("utterance_stop", &[utterance.owned_to_variant()]);
                }
            }
        }
    }
}

fn init(handle: InitHandle) {
    env_logger::init();
    handle.add_tool_class::<Utterance>();
    handle.add_class::<TTS>();
}

godot_init!(init);
<|MERGE_RESOLUTION|>--- conflicted
+++ resolved
@@ -1,333 +1,329 @@
-use std::sync::mpsc::{channel, Receiver};
-
-use gdnative::prelude::*;
-use tts::{Features, Tts, UtteranceId};
-
-#[derive(NativeClass)]
-struct Utterance(pub(crate) Option<UtteranceId>);
-
-#[methods]
-impl Utterance {
-    fn new(_owner: &Reference) -> Self {
-        Self(None)
-    }
-}
-
-#[allow(clippy::enum_variant_names)]
-enum Msg {
-    UtteranceBegin(UtteranceId),
-    UtteranceEnd(UtteranceId),
-    UtteranceStop(UtteranceId),
-}
-
-#[allow(clippy::upper_case_acronyms)]
-#[derive(NativeClass)]
-#[inherit(Node)]
-#[register_with(Self::register)]
-struct TTS(Tts, Receiver<Msg>);
-
-#[methods]
-impl TTS {
-    fn new(owner: &Node) -> Self {
-        owner.set_pause_mode(2);
-        let tts = Tts::default().expect("Failed to initialize TTS");
-        let (tx, rx) = channel();
-        let Features {
-            utterance_callbacks,
-            ..
-        } = tts.supported_features();
-        if utterance_callbacks {
-            let tx_end = tx.clone();
-            let tx_stop = tx.clone();
-            tts.on_utterance_begin(Some(Box::new(move |utterance| {
-                tx.send(Msg::UtteranceBegin(utterance))
-                    .expect("Failed to send UtteranceBegin");
-            })))
-            .expect("Failed to set utterance_begin callback");
-            tts.on_utterance_end(Some(Box::new(move |utterance| {
-                tx_end
-                    .send(Msg::UtteranceEnd(utterance))
-                    .expect("Failed to send UtteranceEnd");
-            })))
-            .expect("Failed to set utterance_end callback");
-            tts.on_utterance_stop(Some(Box::new(move |utterance| {
-                tx_stop
-                    .send(Msg::UtteranceStop(utterance))
-                    .expect("Failed to send UtteranceStop");
-            })))
-            .expect("Failed to set utterance_stop callback");
-        }
-        Self(tts, rx)
-    }
-
-    fn register(builder: &ClassBuilder<Self>) {
-        builder
-<<<<<<< HEAD
-            .add_property("volume")
-            .with_getter(|this: &TTS, _| match this.0.get_volume() {
-                Ok(volume) => volume,
-                _ => 0.,
-            })
-            .with_setter(|this: &mut TTS, _, v: f32| {
-                let Features {
-                    volume: volume_supported,
-                    ..
-                } = this.0.supported_features();
-                if volume_supported {
-                    let mut v = v;
-                    if v < this.0.min_volume() {
-                        v = this.0.min_volume();
-                    } else if v > this.0.max_volume() {
-                        v = this.0.max_volume();
-                    }
-                    this.0.set_volume(v).expect("Failed to set volume");
-                }
-            })
-            .done();
-        builder
-            .add_property("min_volume")
-            .with_getter(|this: &TTS, _| {
-                let Features {
-                    volume: volume_supported,
-                    ..
-                } = this.0.supported_features();
-                if volume_supported {
-                    this.0.min_volume()
-                } else {
-                    0.
-                }
-            })
-            .done();
-        builder
-            .add_property("max_volume")
-            .with_getter(|this: &TTS, _| {
-                let Features {
-                    volume: volume_supported,
-                    ..
-                } = this.0.supported_features();
-                if volume_supported {
-                    this.0.max_volume()
-                } else {
-                    0.
-                }
-            })
-            .done();
-        builder
-            .add_property("normal_volume")
-            .with_getter(|this: &TTS, _| {
-                let Features {
-                    volume: volume_supported,
-                    ..
-                } = this.0.supported_features();
-                if volume_supported {
-                    this.0.normal_volume()
-                } else {
-                    0.
-                }
-            })
-            .done();
-        builder
-            .add_property("rate")
-=======
-            .property("rate")
->>>>>>> 5abf6317
-            .with_getter(|this: &TTS, _| match this.0.get_rate() {
-                Ok(rate) => rate,
-                _ => 0.,
-            })
-            .with_setter(|this: &mut TTS, _, v: f32| {
-                let Features {
-                    rate: rate_supported,
-                    ..
-                } = this.0.supported_features();
-                if rate_supported {
-                    let mut v = v;
-                    if v < this.0.min_rate() {
-                        v = this.0.min_rate();
-                    } else if v > this.0.max_rate() {
-                        v = this.0.max_rate();
-                    }
-                    this.0.set_rate(v).expect("Failed to set rate");
-                }
-            })
-            .done();
-        builder
-            .property("min_rate")
-            .with_getter(|this: &TTS, _| {
-                let Features {
-                    rate: rate_supported,
-                    ..
-                } = this.0.supported_features();
-                if rate_supported {
-                    this.0.min_rate()
-                } else {
-                    0.
-                }
-            })
-            .done();
-        builder
-            .property("max_rate")
-            .with_getter(|this: &TTS, _| {
-                let Features {
-                    rate: rate_supported,
-                    ..
-                } = this.0.supported_features();
-                if rate_supported {
-                    this.0.max_rate()
-                } else {
-                    0.
-                }
-            })
-            .done();
-        builder
-            .property("normal_rate")
-            .with_getter(|this: &TTS, _| {
-                let Features {
-                    rate: rate_supported,
-                    ..
-                } = this.0.supported_features();
-                if rate_supported {
-                    this.0.normal_rate()
-                } else {
-                    0.
-                }
-            })
-            .done();
-        builder
-            .property("can_detect_screen_reader")
-            .with_getter(|_: &TTS, _| cfg!(windows))
-            .done();
-        builder
-            .property("has_screen_reader")
-            .with_getter(|_, _| Tts::screen_reader_available())
-            .done();
-        builder
-            .property("can_detect_is_speaking")
-            .with_getter(|this: &TTS, _| {
-                let Features {
-                    is_speaking: is_speaking_supported,
-                    ..
-                } = this.0.supported_features();
-                is_speaking_supported
-            })
-            .done();
-        builder
-            .property("is_speaking")
-            .with_getter(|this: &TTS, _| {
-                let Features {
-                    is_speaking: is_speaking_supported,
-                    ..
-                } = this.0.supported_features();
-                if is_speaking_supported {
-                    this.0
-                        .is_speaking()
-                        .expect("Failed to determine if speaking")
-                } else {
-                    false
-                }
-            })
-            .done();
-        builder
-            .signal("utterance_begin")
-            .with_param_custom(SignalParam {
-                name: "utterance".into(),
-                default: Variant::default(),
-                export_info: ExportInfo::new(VariantType::Object),
-                usage: PropertyUsage::DEFAULT,
-            })
-            .done();
-        builder
-            .signal("utterance_end")
-            .with_param_custom(SignalParam {
-                name: "utterance".into(),
-                default: Variant::default(),
-                export_info: ExportInfo::new(VariantType::Object),
-                usage: PropertyUsage::DEFAULT,
-            })
-            .done();
-        builder
-            .signal("utterance_stop")
-            .with_param_custom(SignalParam {
-                name: "utterance".into(),
-                default: Variant::default(),
-                export_info: ExportInfo::new(VariantType::Object),
-                usage: PropertyUsage::DEFAULT,
-            })
-            .done();
-    }
-
-    #[method]
-    fn speak(&mut self, message: String, interrupt: bool) -> Variant {
-        if let Ok(id) = self.0.speak(message, interrupt) {
-            let utterance: Instance<Utterance, Unique> = Instance::new();
-            if id.is_some() {
-                utterance
-                    .map_mut(|u, _| u.0 = id)
-                    .expect("Failed to set utterance ID");
-            }
-            utterance.owned_to_variant()
-        } else {
-            Variant::default()
-        }
-    }
-
-    #[method]
-    fn stop(&mut self) {
-        self.0.stop().expect("Failed to stop");
-    }
-
-    #[method]
-    fn is_rate_supported(&mut self) -> bool {
-        let Features {
-            rate: rate_supported,
-            ..
-        } = self.0.supported_features();
-        rate_supported
-    }
-
-    #[method]
-    fn are_utterance_callbacks_supported(&mut self) -> bool {
-        let Features {
-            utterance_callbacks: supported,
-            ..
-        } = self.0.supported_features();
-        supported
-    }
-
-    #[method]
-    fn _process(&mut self, #[base] base: &Node, _delta: f32) {
-        if let Ok(msg) = self.1.try_recv() {
-            match msg {
-                Msg::UtteranceBegin(utterance_id) => {
-                    let utterance: Instance<Utterance, Unique> = Instance::new();
-                    utterance
-                        .map_mut(|u, _| u.0 = Some(utterance_id))
-                        .expect("Failed to set utterance ID");
-                    base.emit_signal("utterance_begin", &[utterance.owned_to_variant()]);
-                }
-                Msg::UtteranceEnd(utterance_id) => {
-                    let utterance: Instance<Utterance, Unique> = Instance::new();
-                    utterance
-                        .map_mut(|u, _| u.0 = Some(utterance_id))
-                        .expect("Failed to set utterance ID");
-                    base.emit_signal("utterance_end", &[utterance.owned_to_variant()]);
-                }
-                Msg::UtteranceStop(utterance_id) => {
-                    let utterance: Instance<Utterance, Unique> = Instance::new();
-                    utterance
-                        .map_mut(|u, _| u.0 = Some(utterance_id))
-                        .expect("Failed to set utterance ID");
-                    base.emit_signal("utterance_stop", &[utterance.owned_to_variant()]);
-                }
-            }
-        }
-    }
-}
-
-fn init(handle: InitHandle) {
-    env_logger::init();
-    handle.add_tool_class::<Utterance>();
-    handle.add_class::<TTS>();
-}
-
-godot_init!(init);
+use std::sync::mpsc::{channel, Receiver};
+
+use gdnative::prelude::*;
+use tts::{Features, Tts, UtteranceId};
+
+#[derive(NativeClass)]
+struct Utterance(pub(crate) Option<UtteranceId>);
+
+#[methods]
+impl Utterance {
+    fn new(_owner: &Reference) -> Self {
+        Self(None)
+    }
+}
+
+#[allow(clippy::enum_variant_names)]
+enum Msg {
+    UtteranceBegin(UtteranceId),
+    UtteranceEnd(UtteranceId),
+    UtteranceStop(UtteranceId),
+}
+
+#[allow(clippy::upper_case_acronyms)]
+#[derive(NativeClass)]
+#[inherit(Node)]
+#[register_with(Self::register)]
+struct TTS(Tts, Receiver<Msg>);
+
+#[methods]
+impl TTS {
+    fn new(owner: &Node) -> Self {
+        owner.set_pause_mode(2);
+        let tts = Tts::default().expect("Failed to initialize TTS");
+        let (tx, rx) = channel();
+        let Features {
+            utterance_callbacks,
+            ..
+        } = tts.supported_features();
+        if utterance_callbacks {
+            let tx_end = tx.clone();
+            let tx_stop = tx.clone();
+            tts.on_utterance_begin(Some(Box::new(move |utterance| {
+                tx.send(Msg::UtteranceBegin(utterance))
+                    .expect("Failed to send UtteranceBegin");
+            })))
+            .expect("Failed to set utterance_begin callback");
+            tts.on_utterance_end(Some(Box::new(move |utterance| {
+                tx_end
+                    .send(Msg::UtteranceEnd(utterance))
+                    .expect("Failed to send UtteranceEnd");
+            })))
+            .expect("Failed to set utterance_end callback");
+            tts.on_utterance_stop(Some(Box::new(move |utterance| {
+                tx_stop
+                    .send(Msg::UtteranceStop(utterance))
+                    .expect("Failed to send UtteranceStop");
+            })))
+            .expect("Failed to set utterance_stop callback");
+        }
+        Self(tts, rx)
+    }
+
+    fn register(builder: &ClassBuilder<Self>) {
+        builder
+            .property("volume")
+            .with_getter(|this: &TTS, _| match this.0.get_volume() {
+                Ok(volume) => volume,
+                _ => 0.,
+            })
+            .with_setter(|this: &mut TTS, _, v: f32| {
+                let Features {
+                    volume: volume_supported,
+                    ..
+                } = this.0.supported_features();
+                if volume_supported {
+                    let mut v = v;
+                    if v < this.0.min_volume() {
+                        v = this.0.min_volume();
+                    } else if v > this.0.max_volume() {
+                        v = this.0.max_volume();
+                    }
+                    this.0.set_volume(v).expect("Failed to set volume");
+                }
+            })
+            .done();
+        builder
+            .property("min_volume")
+            .with_getter(|this: &TTS, _| {
+                let Features {
+                    volume: volume_supported,
+                    ..
+                } = this.0.supported_features();
+                if volume_supported {
+                    this.0.min_volume()
+                } else {
+                    0.
+                }
+            })
+            .done();
+        builder
+            .property("max_volume")
+            .with_getter(|this: &TTS, _| {
+                let Features {
+                    volume: volume_supported,
+                    ..
+                } = this.0.supported_features();
+                if volume_supported {
+                    this.0.max_volume()
+                } else {
+                    0.
+                }
+            })
+            .done();
+        builder
+            .property("normal_volume")
+            .with_getter(|this: &TTS, _| {
+                let Features {
+                    volume: volume_supported,
+                    ..
+                } = this.0.supported_features();
+                if volume_supported {
+                    this.0.normal_volume()
+                } else {
+                    0.
+                }
+            })
+            .done();
+        builder
+            .property("rate")
+            .with_getter(|this: &TTS, _| match this.0.get_rate() {
+                Ok(rate) => rate,
+                _ => 0.,
+            })
+            .with_setter(|this: &mut TTS, _, v: f32| {
+                let Features {
+                    rate: rate_supported,
+                    ..
+                } = this.0.supported_features();
+                if rate_supported {
+                    let mut v = v;
+                    if v < this.0.min_rate() {
+                        v = this.0.min_rate();
+                    } else if v > this.0.max_rate() {
+                        v = this.0.max_rate();
+                    }
+                    this.0.set_rate(v).expect("Failed to set rate");
+                }
+            })
+            .done();
+        builder
+            .property("min_rate")
+            .with_getter(|this: &TTS, _| {
+                let Features {
+                    rate: rate_supported,
+                    ..
+                } = this.0.supported_features();
+                if rate_supported {
+                    this.0.min_rate()
+                } else {
+                    0.
+                }
+            })
+            .done();
+        builder
+            .property("max_rate")
+            .with_getter(|this: &TTS, _| {
+                let Features {
+                    rate: rate_supported,
+                    ..
+                } = this.0.supported_features();
+                if rate_supported {
+                    this.0.max_rate()
+                } else {
+                    0.
+                }
+            })
+            .done();
+        builder
+            .property("normal_rate")
+            .with_getter(|this: &TTS, _| {
+                let Features {
+                    rate: rate_supported,
+                    ..
+                } = this.0.supported_features();
+                if rate_supported {
+                    this.0.normal_rate()
+                } else {
+                    0.
+                }
+            })
+            .done();
+        builder
+            .property("can_detect_screen_reader")
+            .with_getter(|_: &TTS, _| cfg!(windows))
+            .done();
+        builder
+            .property("has_screen_reader")
+            .with_getter(|_, _| Tts::screen_reader_available())
+            .done();
+        builder
+            .property("can_detect_is_speaking")
+            .with_getter(|this: &TTS, _| {
+                let Features {
+                    is_speaking: is_speaking_supported,
+                    ..
+                } = this.0.supported_features();
+                is_speaking_supported
+            })
+            .done();
+        builder
+            .property("is_speaking")
+            .with_getter(|this: &TTS, _| {
+                let Features {
+                    is_speaking: is_speaking_supported,
+                    ..
+                } = this.0.supported_features();
+                if is_speaking_supported {
+                    this.0
+                        .is_speaking()
+                        .expect("Failed to determine if speaking")
+                } else {
+                    false
+                }
+            })
+            .done();
+        builder
+            .signal("utterance_begin")
+            .with_param_custom(SignalParam {
+                name: "utterance".into(),
+                default: Variant::default(),
+                export_info: ExportInfo::new(VariantType::Object),
+                usage: PropertyUsage::DEFAULT,
+            })
+            .done();
+        builder
+            .signal("utterance_end")
+            .with_param_custom(SignalParam {
+                name: "utterance".into(),
+                default: Variant::default(),
+                export_info: ExportInfo::new(VariantType::Object),
+                usage: PropertyUsage::DEFAULT,
+            })
+            .done();
+        builder
+            .signal("utterance_stop")
+            .with_param_custom(SignalParam {
+                name: "utterance".into(),
+                default: Variant::default(),
+                export_info: ExportInfo::new(VariantType::Object),
+                usage: PropertyUsage::DEFAULT,
+            })
+            .done();
+    }
+
+    #[method]
+    fn speak(&mut self, message: String, interrupt: bool) -> Variant {
+        if let Ok(id) = self.0.speak(message, interrupt) {
+            let utterance: Instance<Utterance, Unique> = Instance::new();
+            if id.is_some() {
+                utterance
+                    .map_mut(|u, _| u.0 = id)
+                    .expect("Failed to set utterance ID");
+            }
+            utterance.owned_to_variant()
+        } else {
+            Variant::default()
+        }
+    }
+
+    #[method]
+    fn stop(&mut self) {
+        self.0.stop().expect("Failed to stop");
+    }
+
+    #[method]
+    fn is_rate_supported(&mut self) -> bool {
+        let Features {
+            rate: rate_supported,
+            ..
+        } = self.0.supported_features();
+        rate_supported
+    }
+
+    #[method]
+    fn are_utterance_callbacks_supported(&mut self) -> bool {
+        let Features {
+            utterance_callbacks: supported,
+            ..
+        } = self.0.supported_features();
+        supported
+    }
+
+    #[method]
+    fn _process(&mut self, #[base] base: &Node, _delta: f32) {
+        if let Ok(msg) = self.1.try_recv() {
+            match msg {
+                Msg::UtteranceBegin(utterance_id) => {
+                    let utterance: Instance<Utterance, Unique> = Instance::new();
+                    utterance
+                        .map_mut(|u, _| u.0 = Some(utterance_id))
+                        .expect("Failed to set utterance ID");
+                    base.emit_signal("utterance_begin", &[utterance.owned_to_variant()]);
+                }
+                Msg::UtteranceEnd(utterance_id) => {
+                    let utterance: Instance<Utterance, Unique> = Instance::new();
+                    utterance
+                        .map_mut(|u, _| u.0 = Some(utterance_id))
+                        .expect("Failed to set utterance ID");
+                    base.emit_signal("utterance_end", &[utterance.owned_to_variant()]);
+                }
+                Msg::UtteranceStop(utterance_id) => {
+                    let utterance: Instance<Utterance, Unique> = Instance::new();
+                    utterance
+                        .map_mut(|u, _| u.0 = Some(utterance_id))
+                        .expect("Failed to set utterance ID");
+                    base.emit_signal("utterance_stop", &[utterance.owned_to_variant()]);
+                }
+            }
+        }
+    }
+}
+
+fn init(handle: InitHandle) {
+    env_logger::init();
+    handle.add_tool_class::<Utterance>();
+    handle.add_class::<TTS>();
+}
+
+godot_init!(init);